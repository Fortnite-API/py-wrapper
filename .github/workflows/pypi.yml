name: PyPI Release

on:
  release:
    types: [ published ]
  workflow_dispatch:

jobs:
  pypi:
    runs-on: ubuntu-latest
    environment:
      name: pypi
      url: https://pypi.org/p/fortnite-api
    permissions:
      id-token: write
    steps:
      - name: Checkout
        uses: actions/checkout@v5

<<<<<<< HEAD
      - name: Setup Python 3.10
        uses: actions/setup-python@v5
=======
      - name: Setup Python 3.9
        uses: actions/setup-python@v6
>>>>>>> b7938abd
        with:
          python-version: "3.10"

      - name: Install Dependencies
        run: python -m pip install -U pip setuptools build

      - name: Build Project
        run: python -m build

      - name: Publish a Python distribution to PyPI
        uses: pypa/gh-action-pypi-publish@release/v1<|MERGE_RESOLUTION|>--- conflicted
+++ resolved
@@ -17,13 +17,8 @@
       - name: Checkout
         uses: actions/checkout@v5
 
-<<<<<<< HEAD
       - name: Setup Python 3.10
-        uses: actions/setup-python@v5
-=======
-      - name: Setup Python 3.9
         uses: actions/setup-python@v6
->>>>>>> b7938abd
         with:
           python-version: "3.10"
 
