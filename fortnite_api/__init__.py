"""
MIT License

Copyright (c) 2019-present Luc1412

Permission is hereby granted, free of charge, to any person obtaining a copy
of this software and associated documentation files (the "Software"), to deal
in the Software without restriction, including without limitation the rights
to use, copy, modify, merge, publish, distribute, sublicense, and/or sell
copies of the Software, and to permit persons to whom the Software is
furnished to do so, subject to the following conditions:

The above copyright notice and this permission notice shall be included in all
copies or substantial portions of the Software.

THE SOFTWARE IS PROVIDED "AS IS", WITHOUT WARRANTY OF ANY KIND, EXPRESS OR
IMPLIED, INCLUDING BUT NOT LIMITED TO THE WARRANTIES OF MERCHANTABILITY,
FITNESS FOR A PARTICULAR PURPOSE AND NONINFRINGEMENT. IN NO EVENT SHALL THE
AUTHORS OR COPYRIGHT HOLDERS BE LIABLE FOR ANY CLAIM, DAMAGES OR OTHER
LIABILITY, WHETHER IN AN ACTION OF CONTRACT, TORT OR OTHERWISE, ARISING FROM,
OUT OF OR IN CONNECTION WITH THE SOFTWARE OR THE USE OR OTHER DEALINGS IN THE
SOFTWARE.
"""

<<<<<<< HEAD
__version__ = '3.2.0a'
=======
__version__ = '3.3.0a'
>>>>>>> 99550d36

from . import proxies as proxies, utils as utils
from .abc import *
from .account import *
from .aes import *
from .all import *
from .asset import *
from .banner import *
from .client import Client as Client, SyncClient as SyncClient
from .cosmetics import *
from .creator_code import *
from .enums import *
from .errors import *
from .flags import *
from .images import *
from .map import *
from .new import *
from .new_display_asset import *
from .news import *
from .playlist import *
from .shop import *
from .stats import *<|MERGE_RESOLUTION|>--- conflicted
+++ resolved
@@ -22,11 +22,7 @@
 SOFTWARE.
 """
 
-<<<<<<< HEAD
-__version__ = '3.2.0a'
-=======
 __version__ = '3.3.0a'
->>>>>>> 99550d36
 
 from . import proxies as proxies, utils as utils
 from .abc import *
