"""
MIT License

Copyright (c) 2019-present Luc1412
Portions of this code are Copyright (c) 2015-present Rapptz

Permission is hereby granted, free of charge, to any person obtaining a copy
of this software and associated documentation files (the "Software"), to deal
in the Software without restriction, including without limitation the rights
to use, copy, modify, merge, publish, distribute, sublicense, and/or sell
copies of the Software, and to permit persons to whom the Software is
furnished to do so, subject to the following conditions:

The above copyright notice and this permission notice shall be included in all
copies or substantial portions of the Software.

THE SOFTWARE IS PROVIDED "AS IS", WITHOUT WARRANTY OF ANY KIND, EXPRESS OR
IMPLIED, INCLUDING BUT NOT LIMITED TO THE WARRANTIES OF MERCHANTABILITY,
FITNESS FOR A PARTICULAR PURPOSE AND NONINFRINGEMENT. IN NO EVENT SHALL THE
AUTHORS OR COPYRIGHT HOLDERS BE LIABLE FOR ANY CLAIM, DAMAGES OR OTHER
LIABILITY, WHETHER IN AN ACTION OF CONTRACT, TORT OR OTHERWISE, ARISING FROM,
OUT OF OR IN CONNECTION WITH THE SOFTWARE OR THE USE OR OTHER DEALINGS IN THE
SOFTWARE.
"""

from __future__ import annotations

<<<<<<< HEAD
import types
from typing import TYPE_CHECKING, Any, ClassVar, Dict, Iterator, List, Mapping, NamedTuple, Tuple, Type, TypeVar
=======
import enum
>>>>>>> 6f2b810a

from typing_extensions import Self

__all__: tuple[str, ...] = (
    'KeyFormat',
    'GameLanguage',
    'MatchMethod',
    'CosmeticCategory',
    'CosmeticRarity',
    'CosmeticType',
    'AccountType',
    'TimeWindow',
    'StatsImageType',
    'CosmeticCompatibleMode',
    'BannerIntensity',
    'CustomGender',
    'ProductTag',
)


E = TypeVar('E', bound='Enum')
OldValue = Any


# Denotes an internal marker used to create the value class.
class _EnumValue(NamedTuple):
    name: str
    value: Any


def _create_value_cls(name: str, comparable: bool) -> Type[_EnumValue]:
    cls = _EnumValue
    cls.__name__ = '_EnumValue_' + name
    cls.__repr__ = lambda self: f'<{name}.{self.name}: {self.value!r}>'
    cls.__str__ = lambda self: f'{name}.{self.name}'
    if comparable:
        cls.__le__ = lambda self, other: isinstance(other, self.__class__) and self.value <= other.value
        cls.__ge__ = lambda self, other: isinstance(other, self.__class__) and self.value >= other.value
        cls.__lt__ = lambda self, other: isinstance(other, self.__class__) and self.value < other.value
        cls.__gt__ = lambda self, other: isinstance(other, self.__class__) and self.value > other.value

    return cls


def _is_descriptor(obj: Type[object]) -> bool:
    return hasattr(obj, '__get__') or hasattr(obj, '__set__') or hasattr(obj, '__delete__')


class EnumMeta(type):
    def __new__(
        cls,
        name: str,
        bases: Tuple[type, ...],
        attrs: Dict[str, Any],
        *,
        comparable: bool = False,
    ) -> EnumMeta:
        value_mapping: Dict[OldValue, _EnumValue] = {}
        member_mapping: Dict[str, _EnumValue] = {}
        member_names: List[str] = []

        value_cls = _create_value_cls(name, comparable)
        for key, value in list(attrs.items()):
            is_descriptor = _is_descriptor(value)
            if key[0] == '_' and not is_descriptor:
                continue

            # Special case classmethod to just pass through
            if isinstance(value, classmethod):
                continue

            if is_descriptor:
                setattr(value_cls, key, value)
                del attrs[key]
                continue

            try:
                new_value = value_mapping[value]
            except KeyError:
                new_value = value_cls(name=key, value=value)
                value_mapping[value] = new_value
                member_names.append(key)

            member_mapping[key] = new_value
            attrs[key] = new_value

        attrs['_enum_value_map_'] = value_mapping
        attrs['_enum_member_map_'] = member_mapping
        attrs['_enum_member_names_'] = member_names
        attrs['_enum_value_cls_'] = value_cls
        actual_cls = super().__new__(cls, name, bases, attrs)
        value_cls._actual_enum_cls_ = actual_cls  # type: ignore # Runtime attribute isn't understood.
        return actual_cls

    def __iter__(cls: Type[Enum]) -> Iterator[Any]:
        return (cls._enum_member_map_[name] for name in cls._enum_member_names_)

    def __reversed__(cls: Type[Enum]) -> Iterator[Any]:
        return (cls._enum_member_map_[name] for name in reversed(cls._enum_member_names_))

    def __len__(cls: Type[Enum]) -> int:
        return len(cls._enum_member_names_)

    def __repr__(cls) -> str:
        return f'<enum {cls.__name__}>'

    @property
    def __members__(cls: Type[Enum]) -> Mapping[str, Any]:
        return types.MappingProxyType(cls._enum_member_map_)

    def __call__(cls: Type[Enum], value: str) -> Any:
        try:
            return cls._enum_value_map_[value]
        except (KeyError, TypeError):
            raise ValueError(f"{value!r} is not a valid {cls.__name__}")

    def __getitem__(cls: Type[Enum], key: str) -> Any:
        return cls._enum_member_map_[key]

    def __setattr__(cls, name: str, value: Any) -> None:
        raise TypeError('Enums are immutable.')

    def __delattr__(cls, attr: str) -> None:
        raise TypeError('Enums are immutable')

    def __instancecheck__(self, instance: Any) -> bool:
        # isinstance(x, Y)
        # -> __instancecheck__(Y, x)
        try:
            return instance._actual_enum_cls_ is self
        except AttributeError:
            return False


class Enum(metaclass=EnumMeta):
    if TYPE_CHECKING:
        # Set in the metaclass when __new__ is called. The newly
        # created cls has these attributes set.
        _enum_member_names_: ClassVar[List[str]]
        _enum_member_map_: ClassVar[Dict[str, _EnumValue]]
        _enum_value_map_: ClassVar[Dict[OldValue, _EnumValue]]
        _enum_value_cls_: ClassVar[Type[_EnumValue]]

    @classmethod
    def try_value(cls, value: Any) -> Any:
        try:
            return cls._enum_value_map_[value]
        except (KeyError, TypeError):
            return value


class KeyFormat(Enum):
    """Represents a return format type for the AES endpoint.

    Attributes
    ----------
    HEX
        Return the AES keys in hexadecimal format.
    BASE64
        Return the AES keys in base64 format.
    """

    HEX = 'hex'
    BASE64 = 'base64'


class GameLanguage(Enum):
    """Represents a language that Fortnite supports. This can be
    used to change the return language of many API calls.

    Attributes
    ----------
    ARABIC
        Arabic language.
    GERMAN
        German language.
    ENGLISH
        English language.
    SPANISH
        Spanish language.
    SPANISH_LATIN
        Latin Spanish language.
    FRENCH
        French language.
    ITALIAN
        Italian language.
    JAPANESE
        Japanese language.
    KOREAN
        Korean language.
    POLISH
        Polish language.
    PORTUGUESE_BRASIL
        Portuguese (Brasil) language.
    RUSSIAN
        Russian language.
    TURKISH
        Turkish language.
    CHINESE_SIMPLIFIED
        Simplified Chinese language.
    CHINESE_TRADITIONAL
        Traditional Chinese language.
    """

    ARABIC = 'ar'
    GERMAN = 'de'
    ENGLISH = 'en'
    SPANISH = 'es'
    SPANISH_LATIN = 'es-419'
    FRENCH = 'fr'
    ITALIAN = 'it'
    JAPANESE = 'ja'
    KOREAN = 'ko'
    POLISH = 'pl'
    PORTUGUESE_BRASIL = 'pt-BR'
    RUSSIAN = 'ru'
    TURKISH = 'tr'
    CHINESE_SIMPLIFIED = 'zh-CN'
    CHINESE_TRADITIONAL = 'zh-Hant'


class MatchMethod(Enum):
    """Represents a string matching method for some search methods in the API.

    Attributes
    ----------
    FULL
        Match the full string.
    CONTAINS
        Match if the string contains the search string.
    STARTS
        Match if the string starts with the search string.
    ENDS
        Match if the string ends with the search string.
    """

    FULL = 'full'
    CONTAINS = 'contains'
    STARTS = 'starts'
    ENDS = 'ends'


class CosmeticCategory(Enum):
    """Represents the internal names for the types of a cosmetics in Fortnite.

    Attributes
    ----------
    BR
        Type of a :class:`fortnite_api.CosmeticBr` cosmetic.
    TRACKS
        Type of a :class:`fortnite_api.CosmeticTrack` cosmetic.
    INSTRUMENTS
        Type of a :class:`fortnite_api.CosmeticInstrument` cosmetic.
    CARS
        Type of a :class:`fortnite_api.CosmeticCar` cosmetic.
    LEGO
        Type of a :class:`fortnite_api.VariantLego` cosmetic variant.
    LEGO_KITS
        Type of a :class:`fortnite_api.CosmeticLegoKit` cosmetic.
    BEANS
        Type of a :class:`fortnite_api.VariantBean` cosmetic variant.
    """

    BR = "br"
    TRACKS = "tracks"
    INSTRUMENTS = "instruments"
    CARS = "cars"
    LEGO = "lego"
    LEGO_KITS = "legokits"
    BEANS = "beans"


class CosmeticRarity(Enum):
    """Represents a rarity of a :class:`~fortnite_api.Cosmetic` object.

    Attributes
    ----------
    FROZEN
    LAVA
    LEGENDARY
    GAMING_LEGENDS
    DARK
    STARWARS
    MARVEL
    DC
    ICON_SERIES
    SHADOW
    SLURP
    EPIC
    LAMBORGHINI
    RARE
    UNCOMMON
    COMMON
    """

    FROZEN = 'frozen'
    LAVA = 'lava'
    LEGENDARY = 'legendary'
    GAMING_LEGENDS = 'gaminglegends'
    DARK = 'dark'
    STARWARS = 'starwars'
    MARVEL = 'marvel'
    DC = 'dc'
    ICON_SERIES = 'icon'
    SHADOW = 'shadow'
    SLURP = 'slurp'
    EPIC = 'epic'
    LAMBORGHINI = 'lamborghini'
    RARE = 'rare'
    UNCOMMON = 'uncommon'
    COMMON = 'common'
    MYTHIC = 'mythic'


class CosmeticType(Enum):
    """Represents a type of a :class:`fortnite_api.CosmeticBr` cosmetic.

    Attributes
    ----------
    OUTFIT
    BACKPACK
    PET
    PET_CARRIER
    PICKAXE
    SHOES
    GLIDER
    CONTRAIL
    AURA
    EMOTE
    EMOJI
    SPRAY
    TOY
    WRAP
    BANNER
    MUSIC
    LOADING_SCREEN
    GUITAR
    BASS
    DRUMS
    MICROPHONE
    KEYTAR
    CAR_BODY
    DECAL
    WHEELS
    TRAIL
    BOOST
    JAM_TRACK
    LEGO_BUILD
    LEGO_DECOR_BUNDLE
    SHOUT
    """

    OUTFIT = 'outfit'
    BACKPACK = 'backpack'
    PET = 'pet'
    PET_CARRIER = 'petcarrier'
    PICKAXE = 'pickaxe'
    GLIDER = 'glider'
    SHOES = 'shoe'
    CONTRAIL = 'contrail'
    AURA = 'aura'

    EMOTE = 'emote'
    EMOJI = 'emoji'
    SPRAY = 'spray'
    TOY = 'toy'

    WRAP = 'wrap'

    BANNER = 'banner'
    MUSIC = 'music'
    LOADING_SCREEN = 'loadingscreen'

    GUITAR = 'guitar'
    BASS = 'bass'
    DRUMS = 'drum'
    MICROPHONE = 'mic'
    KEYTAR = 'keyboard'

    CAR_BODY = 'body'
    DECAL = 'skin'
    WHEELS = 'wheel'
    TRAIL = 'drifttrail'
    BOOST = 'booster'

    JAM_TRACK = 'track'

    LEGO_BUILD = 'legoset'
    LEGO_DECOR_BUNDLE = 'legoprop'

    SHOUT = 'shout'


class AccountType(Enum):
    """Represents the type of a :class:`fortnite_api.account.Account`.

    Attributes
    ----------
    EPIC
        Epic Games account.
    PSN
        PlayStation Network account.
    XBL
        Xbox Live account.
    """

    EPIC = 'epic'
    PSN = 'psn'
    XBL = 'xbl'


class TimeWindow(Enum):
    """Represents a time window for statistics in the API.

    Attributes
    ----------
    SEASON
        Denotes that the results should only be for the current season.
    LIFETIME
        Denotes that the results should be for the lifetime of an account.
    """

    SEASON = 'season'
    LIFETIME = 'lifetime'


class StatsImageType(Enum):
    """Represents the type of image that should be returned from the stats image endpoint.

    Attributes
    ----------
    ALL
        Return an image that has statistics for all input types.
    KEYBOARD_MOUSE
        Return an image that has statistics for only keyboard and mouse input types.
    GAMEPAD
        Return an image that has statistics for only gamepad (controller) input types.
    TOUCH
        Return an image that has statistics for only touch input types.
    NONE
        No image should be returned.
    """

    ALL = 'all'
    KEYBOARD_MOUSE = 'keyboardMouse'
    GAMEPAD = 'gamepad'
    TOUCH = 'touch'
    NONE = 'none'


class CosmeticCompatibleMode(Enum):
    """A class that represents the compatibility of a cosmetic :class:`fortnite_api.MaterialInstance` with other modes.

    Attributes
    ----------
    BATTLE_ROYALE
        The material instance is compatible with Battle Royale.
    LEGO
        The material instance is compatible with LEGO.
    ROCKET_RACING
        The material instance is compatible with Rocket Racing.
    FESTIVAL
        The material instance is compatible with Festival.
    ALL
        The material instance is compatible with all modes.
    """

    BATTLE_ROYALE = 'battleroyale'
    LEGO = 'juno'
    ROCKET_RACING = 'delmar'
    FESTIVAL = 'sparks'
    ALL = 'max'

    @classmethod
    def _from_str(cls: type[Self], string: str) -> Self:
        # The Epic Games API uses both "CosmeticCompatibleMode" and "CosmeticCompatibleModeLegacy" enums
        # with the same values, so we need to handle both.
        # To easily handle this, we'll remove the "ECosmeticCompatibleMode::" or "ECosmeticCompatibleModeLegacy::" prefix.
        # and then convert it to the enum.
        trimmed = string.split('::')[-1]
        return try_enum(cls, trimmed)


class BannerIntensity(Enum):
    """Denotes the intensity of a :class:`fortnite_api.ShopEntryBanner`.

    Attributes
    ----------
    LOW
        Low intensity.
    HIGH
        High intensity.
    """

    LOW = 'Low'
    HIGH = 'High'


class CustomGender(Enum):
    """Denotes the gender of a character in Fortnite.

    At the moment, this is only used on the :class:`fortnite_api.VariantBean` class.

    Attributes
    ----------
    FEMALE
        A female character.
    MALE
        A male character.
    """

    FEMALE = 'EFortCustomGender::Female'
    MALE = 'EFortCustomGender::Male'


class ProductTag(Enum):
    """A class that represents the tag of a product.

    Attributes
    ----------
    BATTLE_ROYALE
        The product is for Battle Royale.
    LEGO
        The product is for LEGO.
    ROCKET_RACING
        The product is for Rocket Racing.
    FESTIVAL
        The product is for Festival.
    ALL
        The product is for all modes.
    """

    BATTLE_ROYALE = 'br'
    LEGO = 'juno'
    ROCKET_RACING = 'delmar'
    FESTIVAL = 'sparks'
    ALL = 'max'

    @classmethod
    def _from_str(cls: type[Self], string: str) -> Self:
        # The Epic Games API "Product" enums contains both lower case and capitalized values, so we need to handle both.
        # To easily handle this, we'll remove the "Product." prefix and convert it to lowercase.
        trimmed = string.split('.')[-1]
        return try_enum(cls, trimmed.lower())


def create_unknown_value(cls: Type[E], val: Any) -> _EnumValue:
    value_cls = cls._enum_value_cls_
    name = f'UNKNOWN_{val}'
    return value_cls(name=name, value=val)


def try_enum(cls: Type[E], val: Any) -> E:
    """A function that tries to turn the value into enum ``cls``.

    If it fails it returns a proxy invalid value instead.
    """

    # The return value from this function will be masked. We denote its value
    # as E as if an instance of "cls" (Type[E]) is returned. This doesn't actually happen,
    # an enum value is returned instead. A python enum.Enum conforms to a single class,
    # so to keep this interface we'll mock that behavior.

    try:
        return cls._enum_value_map_[val]  # type: ignore
    except (KeyError, TypeError, AttributeError):
        return create_unknown_value(cls, val)  # type: ignore<|MERGE_RESOLUTION|>--- conflicted
+++ resolved
@@ -25,12 +25,8 @@
 
 from __future__ import annotations
 
-<<<<<<< HEAD
 import types
 from typing import TYPE_CHECKING, Any, ClassVar, Dict, Iterator, List, Mapping, NamedTuple, Tuple, Type, TypeVar
-=======
-import enum
->>>>>>> 6f2b810a
 
 from typing_extensions import Self
 
