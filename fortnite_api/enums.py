"""
MIT License

Copyright (c) 2019-present Luc1412

Permission is hereby granted, free of charge, to any person obtaining a copy
of this software and associated documentation files (the "Software"), to deal
in the Software without restriction, including without limitation the rights
to use, copy, modify, merge, publish, distribute, sublicense, and/or sell
copies of the Software, and to permit persons to whom the Software is
furnished to do so, subject to the following conditions:

The above copyright notice and this permission notice shall be included in all
copies or substantial portions of the Software.

THE SOFTWARE IS PROVIDED "AS IS", WITHOUT WARRANTY OF ANY KIND, EXPRESS OR
IMPLIED, INCLUDING BUT NOT LIMITED TO THE WARRANTIES OF MERCHANTABILITY,
FITNESS FOR A PARTICULAR PURPOSE AND NONINFRINGEMENT. IN NO EVENT SHALL THE
AUTHORS OR COPYRIGHT HOLDERS BE LIABLE FOR ANY CLAIM, DAMAGES OR OTHER
LIABILITY, WHETHER IN AN ACTION OF CONTRACT, TORT OR OTHERWISE, ARISING FROM,
OUT OF OR IN CONNECTION WITH THE SOFTWARE OR THE USE OR OTHER DEALINGS IN THE
SOFTWARE.
"""

from __future__ import annotations

import enum


class KeyFormat(enum.Enum):
    HEX = 'hex'
    BASE64 = 'base64'


class GameLanguage(enum.Enum):
    ARABIC = 'ar'
    GERMAN = 'de'
    ENGLISH = 'en'
    SPANISH = 'es'
    SPANISH_LATIN = 'es-419'
    FRENCH = 'fr'
    ITALIAN = 'it'
    JAPANESE = 'ja'
    KOREAN = 'ko'
    POLISH = 'pl'
    PORTUGUESE_BRASIL = 'pt-BR'
    RUSSIAN = 'ru'
    TURKISH = 'tr'
    CHINESE_SIMPLIFIED = 'zh-CN'
    CHINESE_TRADITIONAL = 'zh-Hant'


class MatchMethod(enum.Enum):
    FULL = 'full'
    CONTAINS = 'contains'
    STARTS = 'starts'
    ENDS = 'ends'


class CosmeticType(enum.Enum):
    BR = "br"
    TRACKS = "tracks"
    INSTRUMENTS = "instruments"
    CARS = "cars"
    LEGO = "lego"
    LEGO_KITS = "legokits"


class CosmeticBrRarity(enum.Enum):
    FROZEN = 'frozen'
    LAVA = 'lava'
    LEGENDARY = 'legendary'
    GAMING_LEGENDS = 'gaminglegends'
    DARK = 'dark'
    STARWARS = 'starwars'
    MARVEL = 'marvel'
    DC = 'dc'
    ICON_SERIES = 'icon'
    SHADOW = 'shadow'
    SLURP = 'slurp'
    EPIC = 'epic'
    LAMBORGHINI = 'lamborghini'
    RARE = 'rare'
    UNCOMMON = 'uncommon'
    COMMON = 'common'
    MYTHIC = 'mythic'


<<<<<<< HEAD
class CosmeticBrType(enum.Enum):
=======
class BrCosmeticType(Enum):
>>>>>>> 1032a396
    OUTFIT = 'outfit'
    BACKPACK = 'backpack'
    PET = 'pet'
    PET_CARRIER = 'petcarrier'
    PICKAXE = 'pickaxe'
    GLIDER = 'glider'
    CONTRAIL = 'contrail'
    AURA = 'aura'

    EMOTE = 'emote'
    EMOJI = 'emoji'
    SPRAY = 'spray'
    TOY = 'toy'

    WRAP = 'wrap'

    BANNER = 'banner'
    MUSIC = 'music'
    LOADING_SCREEN = 'loadingscreen'

    GUITAR = 'guitar'
    BASS = 'bass'
    DRUMS = 'drum'
    MICROPHONE = 'mic'
    KEYTAR = 'keyboard'

    CAR_BODY = 'body'
    DECAL = 'skin'
    WHEELS = 'wheel'
    TRAIL = 'drifttrail'
    BOOST = 'booster'

    JAM_TRACK = 'track'

    LEGO_BUILD = 'legoset'
    LEGO_DECOR_BUNDLE = 'legoprop'

    SHOUT = 'shout'
<<<<<<< HEAD
=======
    UNKNOWN = 'unknown'
>>>>>>> 1032a396


class CosmeticBrSearchTag(enum.Enum):
    YELLOW = 'Yellow'
    WINTER = 'Winter'
    WESTERN = 'Western'
    UMBRELLA = 'Umbrella'
    BEAR = 'Bear'
    FOOD = 'Food'
    HAZE = 'Haze'
    PINK = 'Pink'
    SUPERMAN = 'Superman'
    SUMMER = 'Summer'


class NewsType(enum.Enum):
    BATTLE_ROYALE = 'br'
    SAVE_THE_WORLD = 'stw'
    CREATIVE = 'creative'


class AccountType(enum.Enum):
    EPIC = 'epic'
    PSN = 'psn'
    XBL = 'xbl'


class TimeWindow(enum.Enum):
    SEASON = 'season'
    LIFETIME = 'lifetime'


class StatsImageType(enum.Enum):
    ALL = 'all'
    KEYBOARD_MOUSE = 'keyboardMouse'
    GAMEPAD = 'gamepad'
    TOUCH = 'touch'
    NONE = 'none'


<<<<<<< HEAD
class CreatorCodeStatus(enum.Enum):
    ACTIVE = 'active'
    DISABLED = 'disabled'


class ShopTileSize(enum.Enum):
=======
class ShopTileSize(Enum):
>>>>>>> 1032a396
    SMALL = 'Small'
    NORMAL = 'Normal'
    DOUBLE_WIDE = 'DoubleWide'
    TRIPLE_WIDE = 'TripleWide'


<<<<<<< HEAD
class CosmeticCompatibleMode(enum.Enum):
=======
class CosmeticCompatibleMode(Enum):
>>>>>>> 1032a396
    BATTLE_ROYALE = 'ECosmeticCompatibleMode::BattleRoyale'
    LEGO = 'ECosmeticCompatibleMode::Juno'
    ROCKET_RACING = 'ECosmeticCompatibleMode::DelMar'
    FESTIVAL = 'ECosmeticCompatibleMode::Sparks'<|MERGE_RESOLUTION|>--- conflicted
+++ resolved
@@ -86,11 +86,7 @@
     MYTHIC = 'mythic'
 
 
-<<<<<<< HEAD
 class CosmeticBrType(enum.Enum):
-=======
-class BrCosmeticType(Enum):
->>>>>>> 1032a396
     OUTFIT = 'outfit'
     BACKPACK = 'backpack'
     PET = 'pet'
@@ -129,10 +125,6 @@
     LEGO_DECOR_BUNDLE = 'legoprop'
 
     SHOUT = 'shout'
-<<<<<<< HEAD
-=======
-    UNKNOWN = 'unknown'
->>>>>>> 1032a396
 
 
 class CosmeticBrSearchTag(enum.Enum):
@@ -173,27 +165,19 @@
     NONE = 'none'
 
 
-<<<<<<< HEAD
 class CreatorCodeStatus(enum.Enum):
     ACTIVE = 'active'
     DISABLED = 'disabled'
 
 
 class ShopTileSize(enum.Enum):
-=======
-class ShopTileSize(Enum):
->>>>>>> 1032a396
     SMALL = 'Small'
     NORMAL = 'Normal'
     DOUBLE_WIDE = 'DoubleWide'
     TRIPLE_WIDE = 'TripleWide'
 
 
-<<<<<<< HEAD
 class CosmeticCompatibleMode(enum.Enum):
-=======
-class CosmeticCompatibleMode(Enum):
->>>>>>> 1032a396
     BATTLE_ROYALE = 'ECosmeticCompatibleMode::BattleRoyale'
     LEGO = 'ECosmeticCompatibleMode::Juno'
     ROCKET_RACING = 'ECosmeticCompatibleMode::DelMar'
