"""
MIT License

Copyright (c) 2019-present Luc1412

Permission is hereby granted, free of charge, to any person obtaining a copy
of this software and associated documentation files (the "Software"), to deal
in the Software without restriction, including without limitation the rights
to use, copy, modify, merge, publish, distribute, sublicense, and/or sell
copies of the Software, and to permit persons to whom the Software is
furnished to do so, subject to the following conditions:

The above copyright notice and this permission notice shall be included in all
copies or substantial portions of the Software.

THE SOFTWARE IS PROVIDED "AS IS", WITHOUT WARRANTY OF ANY KIND, EXPRESS OR
IMPLIED, INCLUDING BUT NOT LIMITED TO THE WARRANTIES OF MERCHANTABILITY,
FITNESS FOR A PARTICULAR PURPOSE AND NONINFRINGEMENT. IN NO EVENT SHALL THE
AUTHORS OR COPYRIGHT HOLDERS BE LIABLE FOR ANY CLAIM, DAMAGES OR OTHER
LIABILITY, WHETHER IN AN ACTION OF CONTRACT, TORT OR OTHERWISE, ARISING FROM,
OUT OF OR IN CONNECTION WITH THE SOFTWARE OR THE USE OR OTHER DEALINGS IN THE
SOFTWARE.
"""

from __future__ import annotations

from typing import TYPE_CHECKING, Any, Dict, Optional, Tuple

from .account import Account
from .utils import parse_time

if TYPE_CHECKING:
    import datetime


class BrPlayerStats:
    __slots__: Tuple[str, ...] = ('user', 'battle_pass', 'image_url', 'stats', 'raw_data')

    def __init__(self, data: Dict[str, Any]) -> None:
        self.user: Optional[Account] = (account := data.get('account')) and Account(data=account)
        self.battle_pass: Optional[BrBattlePass] = (battle_pass := data.get('battlePass')) and BrBattlePass(data=battle_pass)
        self.image_url: str = data['image']
        self.stats: Optional[BrInputs] = (inputs := data.get('inputs')) and BrInputs(data=inputs)
        self.raw_data: Dict[str, Any] = data


class BrBattlePass:
    __slots__: Tuple[str, ...] = ('level', 'progress', 'raw_data')

    def __init__(self, data: Dict[str, Any]) -> None:
        self.level = data.get('level')
        self.progress = data.get('progress')
        self.raw_data = data


class BrInputs:
<<<<<<< HEAD
    __slots__: Tuple[str, ...] = ('all', 'keyboard_mouse', 'gamepad', 'touch', 'raw_data')

    def __init__(self, data: Dict[str, Any]) -> None:
        self.all: Optional[BrInputStats] = (all := data.get('all')) and BrInputStats(data=all)
        self.keyboard_mouse: Optional[BrInputStats] = (keyboard_mouse := data.get('keyboardMouse')) and BrInputStats(
            data=keyboard_mouse
        )
        self.gamepad: Optional[BrInputStats] = (gamepad := data.get('gamepad')) and BrInputStats(data=gamepad)
        self.touch: Optional[BrInputStats] = (touch := data.get('touch')) and BrInputStats(data=touch)
=======

    def __init__(self, data):
        self.all = BrInputStats(data.get('all')) if data.get('all') else None
        self.keyboard_mouse = BrInputStats(data.get('keyboardMouse')) if data.get('keyboardMouse') else None
        self.gamepad = BrInputStats(data.get('gamepad')) if data.get('gamepad') else None
        self.touch = BrInputStats(data.get('touch')) if data.get('touch') else None
>>>>>>> 1032a396
        self.raw_data = data


class BrInputStats:
    __slots__: Tuple[str, ...] = ('overall', 'solo', 'duo', 'trio', 'squad', 'raw_data')

    def __init__(self, data: Dict[str, Any]) -> None:
        self.overall: Optional[BrGameModeStats] = (overall := data.get('overall')) and BrGameModeStats(data=overall)
        self.solo: Optional[BrGameModeStats] = (solo := data.get('solo')) and BrGameModeStats(data=solo)
        self.duo: Optional[BrGameModeStats] = (duo := data.get('duo')) and BrGameModeStats(data=duo)
        self.trio: Optional[BrGameModeStats] = (trio := data.get('trio')) and BrGameModeStats(data=trio)
        self.squad: Optional[BrGameModeStats] = (squad := data.get('squad')) and BrGameModeStats(data=squad)
        self.raw_data: Dict[str, Any] = data


class BrGameModeStats:
    __slots__: Tuple[str, ...] = (
        'score',
        'score_per_min',
        'score_per_match',
        'top5',
        'top12',
        'kills',
        'kills_per_min',
        'kills_per_match',
        'deaths',
        'kd',
        'matches',
        'win_rate',
        'minutes_played',
        'players_outlived',
        'last_modified',
        'raw_data',
    )

    def __init__(self, data: Dict[str, Any]) -> None:
        self.score: int = data['score']
        self.score_per_min: int = data['scorePerMin']
        self.score_per_match: int = data['scorePerMatch']
        self.top5: int = data['top5']
        self.top12: int = data['top12']
        self.kills: int = data['kills']
        self.kills_per_min: int = data['killsPerMin']
        self.kills_per_match: int = data['killsPerMatch']
        self.deaths: int = data['deaths']
        self.kd: int = data['kd']
        self.matches: int = data['matches']
        self.win_rate: int = data['winRate']
        self.minutes_played: int = data['minutesPlayed']
        self.players_outlived: int = data['playersOutlived']
        self.last_modified: datetime.datetime = parse_time(data['lastModified'])<|MERGE_RESOLUTION|>--- conflicted
+++ resolved
@@ -54,24 +54,21 @@
 
 
 class BrInputs:
-<<<<<<< HEAD
     __slots__: Tuple[str, ...] = ('all', 'keyboard_mouse', 'gamepad', 'touch', 'raw_data')
 
-    def __init__(self, data: Dict[str, Any]) -> None:
-        self.all: Optional[BrInputStats] = (all := data.get('all')) and BrInputStats(data=all)
-        self.keyboard_mouse: Optional[BrInputStats] = (keyboard_mouse := data.get('keyboardMouse')) and BrInputStats(
-            data=keyboard_mouse
-        )
-        self.gamepad: Optional[BrInputStats] = (gamepad := data.get('gamepad')) and BrInputStats(data=gamepad)
-        self.touch: Optional[BrInputStats] = (touch := data.get('touch')) and BrInputStats(data=touch)
-=======
+    def __init__(self, data: Dict[str, Any]):
 
-    def __init__(self, data):
-        self.all = BrInputStats(data.get('all')) if data.get('all') else None
-        self.keyboard_mouse = BrInputStats(data.get('keyboardMouse')) if data.get('keyboardMouse') else None
-        self.gamepad = BrInputStats(data.get('gamepad')) if data.get('gamepad') else None
-        self.touch = BrInputStats(data.get('touch')) if data.get('touch') else None
->>>>>>> 1032a396
+        _all = data.get('all')
+        self.all = _all and BrInputStats(_all)
+
+        _keyboard_mouse = data.get('keyboardMouse')
+        self.keyboard_mouse = _keyboard_mouse and BrInputStats(_keyboard_mouse)
+
+        _gamepad = data.get('gamepad')
+        self.gamepad = _gamepad and BrInputStats(_gamepad)
+
+        _touch = data.get('touch')
+        self.touch = _touch and BrInputStats(_touch)
         self.raw_data = data
 
 
