<<<<<<< HEAD
"""
MIT License

Copyright (c) 2019-present Luc1412

Permission is hereby granted, free of charge, to any person obtaining a copy
of this software and associated documentation files (the "Software"), to deal
in the Software without restriction, including without limitation the rights
to use, copy, modify, merge, publish, distribute, sublicense, and/or sell
copies of the Software, and to permit persons to whom the Software is
furnished to do so, subject to the following conditions:

The above copyright notice and this permission notice shall be included in all
copies or substantial portions of the Software.

THE SOFTWARE IS PROVIDED "AS IS", WITHOUT WARRANTY OF ANY KIND, EXPRESS OR
IMPLIED, INCLUDING BUT NOT LIMITED TO THE WARRANTIES OF MERCHANTABILITY,
FITNESS FOR A PARTICULAR PURPOSE AND NONINFRINGEMENT. IN NO EVENT SHALL THE
AUTHORS OR COPYRIGHT HOLDERS BE LIABLE FOR ANY CLAIM, DAMAGES OR OTHER
LIABILITY, WHETHER IN AN ACTION OF CONTRACT, TORT OR OTHERWISE, ARISING FROM,
OUT OF OR IN CONNECTION WITH THE SOFTWARE OR THE USE OR OTHER DEALINGS IN THE
SOFTWARE.
"""

import math
from datetime import datetime, timezone
from typing import Optional, List, Dict, Any
=======
from datetime import datetime
from typing import List, Union
>>>>>>> 3838f4b0

from fortnite_api.enums import BrCosmeticType, BrCosmeticRarity


class NewBrCosmetics:
    """Represents a new Battle Royal cosmetic response.

    Attributes
    ----------
    build: :class:`str`
        The build of which are the latest cosmetics from
    previous_build: :class:`str`
        The previous build
    hash: :class:`str`
        The hash of the response
    date: :class:`datetime.datetime`
        The date of the response
    last_addition: :class:`datetime.datetime`
        The date of the last addition
    items: List[:class:`BrCosmetic`]
        A :class:`list` of :class:`BrCosmetic` objects.
    raw_data: Dict[:class:`str`, Any]
        The raw data from request. Can be used for saving and recreating the class.

    """

    def __init__(self, data):
        self.build: str = data['build']
        self.previous_build: str = data['previousBuild']
        self.hash: str = data['hash']
        self.date: datetime = datetime.strptime(data['date'], '%Y-%m-%dT%H:%M:%S%z')
        self.last_addition: datetime = datetime.strptime(data['lastAddition'], '%Y-%m-%dT%H:%M:%S%z')
        self.items: List[BrCosmetic] = [BrCosmetic(i) for i in data['items'] or []]
        self.raw_data: Dict[str, Any] = data


<<<<<<< HEAD
class BrCosmetic:
    """Represents a Battle Royal cosmetic.
=======
class NewCosmetics:

    def __init__(self, data):
        self.date: datetime = datetime.strptime(data['date'], '%Y-%m-%dT%H:%M:%S%z')
        self.build: str = data['build']
        self.previous_build: str = data['previousBuild']
        hashes = data['hashes']
        self.hash: str = hashes['all']
        self.hash_br: str = hashes['br']
        self.hash_cars: str = hashes['cars']
        self.hash_instruments: str = hashes['instruments']
        self.hash_jam_tracks: str = hashes['tracks']
        self.hash_lego: str = hashes['lego']
        last_additions = data['lastAdditions']
        self.last_addition: datetime = datetime.strptime(last_additions['all'], '%Y-%m-%dT%H:%M:%S%z')
        self.last_addition_br: datetime = datetime.strptime(last_additions['br'], '%Y-%m-%dT%H:%M:%S%z')
        self.last_addition_cars: datetime = datetime.strptime(last_additions['cars'], '%Y-%m-%dT%H:%M:%S%z')
        self.last_addition_instruments: datetime = datetime.strptime(
            last_additions['instruments'], '%Y-%m-%dT%H:%M:%S%z'
        )
        self.last_addition_jam_tracks: datetime = datetime.strptime(last_additions['tracks'], '%Y-%m-%dT%H:%M:%S%z')
        self.last_addition_lego: datetime = datetime.strptime(last_additions['lego'], '%Y-%m-%dT%H:%M:%S%z')
        items = data['items']
        self.items: List[Union[BrCosmetic, CarCosmetic, InstrumentCosmetic, LegoKitCosmetic, JamTrack, LegoCosmeticVariant]] = []
        self.items.extend([BrCosmetic(item) for item in items['br']])
        self.items.extend([CarCosmetic(item) for item in items['cars']])
        self.items.extend([InstrumentCosmetic(item) for item in items['instruments']])
        self.items.extend([LegoKitCosmetic(item) for item in items['legoKits']])
        self.items.extend([JamTrack(item) for item in items['tracks']])
        self.items.extend([LegoCosmeticVariant(item) for item in items['lego']])


class BaseCosmetic:
    """Represents a Cosmetic.
>>>>>>> 3838f4b0

    Attributes
    -----------
    id: :class:`str`
        The id of the cosmetic.
    name: :class:`str`
        The name of the cosmetic in the chosen language.
    description: :class:`str`
        The description of the cosmetic in the chosen language.
    exclusive_description: Optional[:class:`str`]
        The exclusive description describing extra cosmetic features of the cosmetic in the chosen language.
    unlock_requirements: Optional[:class:`str`]
        The unlock requirements of the cosmetic in the chosen language.
    custom_exclusive_callout: Optional[:class:`str`]
        The custom exclusive callout of the cosmetic in the chosen language.
    type: :class:`BrCosmeticType`
        The type of the cosmetic.
    type_text: :class:`str`
        The display type of the cosmetic.
    backend_type: :class:`str`
        The internal type of the cosmetic.
    rarity: :class:`BrCosmeticRarity`
        The rarity of the cosmetic.
    rarity_text: :class:`str`
        The display rarity of the cosmetic.
    backend_rarity: :class:`str`
        The internal rarity of the cosmetic.
<<<<<<< HEAD
    series: Optional[:class:`str`]
        The series of the cosmetic.
    series_image: Optional[:class:`BrCosmeticImage`]
        The series image of the cosmetic.
    backend_series: Optional[:class:`str`]
        The backend series value of the cosmetic.
    set: Optional[:class:`str`]
        The set of the cosmetic in the chosen language.
    set_text: Optional[:class:`str`]
        The text of the set of the cosmetic in the chosen language.
    backend_set: Optional[:class:`str`]
        The backend set value of the cosmetic.
    introduction_chapter: Optional[:class:`str`]
        The introduction chapter of the cosmetic.
    introduction_season: Optional[:class:`str`]
        The introduction season of the cosmetic.
    introduction_text: Optional[:class:`str`]
        The introduction text of the cosmetic in the chosen language.
    backend_introduction: Optional[:class:`int`]
        The backend introduction value of the cosmetic.
    small_icon : Optional[:class:`BrCosmeticImage`]
        The small icon of the cosmetic. The maximum size is 128x128.
    icon: Optional[:class:`BrCosmeticImage`]
        The icon of the cosmetic. The maximum size is 512x512.
    featured: Optional[:class:`BrCosmeticImage`]
        The featured image of the cosmetic. The maximum size is 1024x1024.
    background: Optional[:class:`BrCosmeticImage`]
        The background image of the cosmetic. The maximum size is 2048x1024.
    coverart: Optional[:class:`BrCosmeticImage`]
        The coverart image of the cosmetic. The maximum size is 512x512.
    decal: Optional[:class:`BrCosmeticImage`]
        The decal image of the cosmetic. The maximum size is 128x128.
    variants: List[:class:`BrCosmeticVariant`]
        A :class:`list` of :class:`BrCosmeticVariant`.
    built_in_emote_ids: List[:class:`str`]
        A :class:`list` of built-in emote ids.
    search_tags: List[:class:`str`]
        A :class:`list` of search tags.
    gameplay_tags: List[:class:`str`]
        A :class:`list` of gameplay tags.
    meta_tags: List[:class:`str`]
        A :class:`list` of meta tags.
    showcase_video_url: Optional[:class:`str`]
        The showcase YouTube video url of the cosmetic.
    dynamic_pak_id: Optional[:class:`str`]
        The dynamic pak id of the cosmetic.
    item_preview_hero_path: Optional[:class:`str`]
        The item preview hero path of the cosmetic.
    display_asset_path: Optional[:class:`str`]
        The display asset path of the cosmetic.
    definition_path: Optional[:class:`str`]
        The definition path of the cosmetic.
=======
    name: :class:`str`
        The name of the cosmetic in the chosen language.
    description: :class:`str`
        The description of the cosmetic in the chosen language.
    series: Optional[:class:`str`]
        The series of the cosmetic in the chosen language.
    backend_series: Optional[:class:`str`]
        The internal series of the cosmetic.
    gameplay_tags: Optional[List[:class:`str`]]
        A :class:`list` of gameplay tags of the cosmetics.
>>>>>>> 3838f4b0
    path: :class:`str`
        The path of the asset.
    added: :class:`datetime.datetime`
        The timestamp when the item was added to the Fortnite-API.com database.
    shop_history: List[:class:`datetime.datetime`]
        A :class:`list` of :class:`datetime.datetime` when the cosmetic was published in the item shop.
    appearances: :class:`int`
        The amount of appearances in the item shop of the cosmetic.
    first_appearance: Optional[:class:`datetime.datetime`]
        The timestamp when the cosmetic was first published in the item shop.
    last_appearance: Optional[:class:`datetime.datetime`]
        The timestamp when the cosmetic was last published in the item shop.
    unseen_for: Optional[:class:`int`]
        The amount of days since the cosmetic was last published in the item shop.
    raw_data: :class:`dict`
        The raw data from request. Can be used for saving and recreating the class.
    """

<<<<<<< HEAD
    def __init__(self, data: Dict[str, Any]):
        self.id: str = data['id']
        self.name: str = data['name']
        self.description: str = data['description']
        self.exclusive_description: Optional[str] = data.get('exclusiveDescription')
        self.unlock_requirements: Optional[str] = data.get('unlockRequirements')
        self.custom_exclusive_callout: Optional[str] = data.get('customExclusiveCallout')

=======
    def __init__(self, data):
        self.id = data.get('id')
        self.name = data.get('name')
        self.description = data.get('description')

        cosmetic_type = data.get('type', {}) if data.get('type') else {}
>>>>>>> 3838f4b0
        try:
            self.type: BrCosmeticType = BrCosmeticType(data['type']['value'])
        except ValueError:
            self.type: BrCosmeticType = BrCosmeticType.UNKNOWN
        self.type_text: str = data['type']['displayValue']
        self.backend_type: str = data['type']['backendValue']

        try:
            self.rarity: BrCosmeticRarity = BrCosmeticRarity(data['rarity']['value'])
        except ValueError:
<<<<<<< HEAD
            self.rarity: BrCosmeticRarity = BrCosmeticRarity.UNKNOWN
        self.rarity_text: str = data['rarity']['displayValue']
        self.backend_rarity: str = data['rarity']['backendValue']

        series = data['series'] or {}
        self.series: Optional[str] = series.get('value')
        self.series_image: Optional[BrCosmeticImage] = \
            BrCosmeticImage(series['image'], 512) if series.get('image') else None
        self.backend_series: Optional[str] = series.get('backendValue')

        cosmetic_set = data['set'] or {}
        self.set: Optional[str] = cosmetic_set.get('value')
        self.set_text: Optional[str] = cosmetic_set.get('text')
        self.backend_set: Optional[str] = cosmetic_set.get('backendValue')

        introduction = data['introduction'] or {}
        self.introduction_chapter: Optional[str] = introduction.get('chapter')
        self.introduction_season: Optional[str] = introduction.get('season')
        self.introduction_text: Optional[str] = introduction.get('text')
        self.backend_introduction: Optional[int] = introduction.get('backendValue')

        images = data['images'] or {}
        self.small_icon: Optional[BrCosmeticImage] = \
            BrCosmeticImage(images['smallIcon'], 128) if images.get('smallIcon') else None
        self.icon: Optional[BrCosmeticImage] = BrCosmeticImage(images['icon'], 512) if images.get('icon') else None
        self.featured: Optional[BrCosmeticImage] = \
            BrCosmeticImage(images['featured'], 1024) if images.get('featured') else None
        other_images = images.get('other') or {}
        self.background: Optional[BrCosmeticImage] = \
            BrCosmeticImage(other_images['background'], 2048) if other_images.get('background') else None
        self.coverart: Optional[BrCosmeticImage] = \
            BrCosmeticImage(other_images['coverart'], 512) if other_images.get('coverart') else None
        self.decal: Optional[BrCosmeticImage] = \
            BrCosmeticImage(other_images['decal'], 128) if other_images.get('decal') else None

        self.variants: List[BrCosmeticVariant] = [BrCosmeticVariant(va) for va in data['variants'] or []]
        self.built_in_emote_ids: List[str] = [be for be in data.get('builtInEmoteIds') or []]
        self.search_tags: List[str] = [st for st in data['searchTags'] or []]
        self.gameplay_tags: List[str] = [gt for gt in data['gameplayTags'] or []]
        self.meta_tags: List[str] = [mt for mt in data['metaTags'] or []]
        self.showcase_video_url: Optional[str] = f'https://youtube.com/watch?v={data["showcaseVideo"]}' \
            if data['showcaseVideo'] else None
        self.dynamic_pak_id: Optional[str] = data.get('dynamicPakId')
        self.item_preview_hero_path: Optional[str] = data.get('itemPreviewHeroPath')
        self.display_asset_path: Optional[str] = data.get('displayAssetPath')
        self.definition_path: Optional[str] = data.get('definitionPath')
        self.path: str = data['path']
        self.added = datetime.strptime(data['added'], '%Y-%m-%dT%H:%M:%S%z')

        self.shop_history: List[datetime] = []
        for date in data['shopHistory'] or []:
            self.shop_history.append(datetime.strptime(date, '%Y-%m-%dT%H:%M:%S%z'))
        self.appearances: int = len(self.shop_history)
        self.first_appearance: Optional[datetime] = self.shop_history[0] if self.appearances > 0 else None
        self.last_appearance: Optional[datetime] = self.shop_history[-1] if self.appearances > 0 else None
        self.unseen_for: Optional[int] = (datetime.now(timezone.utc) - self.last_appearance).days \
            if self.last_appearance else None
        self.raw_data: Dict[str, Any] = data


class BrCosmeticImage:
    """Represents a Battle Royale cosmetic image.

    Attributes
    -----------
    url: :class:`str`
        The hash of the image.
    """

    def __init__(self, url: str, max_size: Optional[int]):
        self.url: str = url
        self._max_size: Optional[int] = max_size

    def url_as(self, size: int) -> str:
        if self._max_size is None:
            raise ValueError('This image isn\'t resizable.')
        if size < 0 or type(math.sqrt(size)) is float:
            raise TypeError('Size must be a power of 2.')
        if size < 32 or size > self._max_size:
            raise TypeError(f'Size must be between 32 and {self._max_size}.')
        if size == self._max_size:
            return self.url
        url_without_type = self.url.replace('.png', '')
        return f'{url_without_type}_{size}.png'

    def __str__(self) -> str:
        return self.url
=======
            self.rarity = BrCosmeticRarity.UNKNOWN
        self.rarity_text = rarity.get('displayValue')
        self.backend_rarity = rarity.get('backendValue')

        series = data.get('series', {}) if data.get('series') else {}
        self.series = series.get('value')
        self.series_image = series.get('image')
        self.series_colors = series.get('colors')
        self.backend_series = series.get('backendValue')

        self.gameplay_tags = [gameplay_tag for gameplay_tag in data.get('gameplayTags')] \
            if data.get('gameplayTags') is not None else None
        self.showcase_video_url = 'https://youtube.com/watch?v=' + data.get('showcaseVideo') \
            if data.get('showcaseVideo') else None
        self.path = data.get('path')
        try:
            self.added = datetime.strptime(data.get('added'), '%Y-%m-%dT%H:%M:%S%z')
        except (ValueError, TypeError):
            self.added = None

        self.shop_history = []
        for date in data.get('shopHistory', []) if data.get('shopHistory') else []:
            try:
                self.shop_history.append(datetime.strptime(date, '%Y-%m-%dT%H:%M:%S%z').replace(tzinfo=None))
            except (ValueError, TypeError):
                pass
        self.appearances = len(self.shop_history)
        self.first_appearance = self.shop_history[0] if self.appearances > 0 else None
        self.last_appearance = self.shop_history[self.appearances - 1] if self.appearances > 0 else None
        self.unseen_for = (datetime.utcnow() - self.last_appearance).days if self.last_appearance else None

        self.raw_data = data


class BrCosmetic(BaseCosmetic):
    """Represents a Battle Royale Cosmetic.

    Attributes
    -----------
    set: Optional[:class:`str`]
        The set of the cosmetic in the chosen language.
    set_text: Optional[:class:`str`]
        The text of the set of the cosmetic in the chosen language.
    small_icon: :class:`BrCosmeticImage`
        The icon image in 128x128 resolution of the cosmetic.
    icon: Optional[:class:`BrCosmeticImage`]
        The icon image in 512x512 resolution of the cosmetic.
    featured: Optional[:class:`BrCosmeticImage`]
        The featured image in 1024x1024 resolution of the cosmetic.
    background: Optional[:class:`BrCosmeticImage`]
        The background image in 2048x1024 resolution of a loading screen.
    coverart: Optional[:class:`BrCosmeticImage`]
        The cover art image in 512x512 resolution of a music pack.
    decal: Optional[:class:`BrCosmeticImage`]
        The decal in 512x512 resolution of a spray.
    variants: Optional[List[:class:`BrCosmeticVariant`]]
        A :class:`list` of :class:`BrCosmeticVariant` of the cosmetic.
    display_asset_path: Optional[:class:`str`]
        The path of the display asset.
    """

    def __init__(self, data):
        super().__init__(data)
        self.exclusive_description = data.get('exclusiveDescription')
        self.unlock_requirements = data.get('unlockRequirements')
        self.custom_exclusive_callout = data.get('customExclusiveCallout')

        cosmetic_set = data.get('set', {}) if data.get('set') else {}
        self.set = cosmetic_set.get('value')
        self.set_text = cosmetic_set.get('text')
        self.backend_set = cosmetic_set.get('backendValue')

        introduction = data.get('introduction', {}) if data.get('introduction') else {}
        self.introduction_chapter = introduction.get('chapter')
        self.introduction_season = introduction.get('season')
        self.introduction_text = introduction.get('text')
        self.backend_introduction = introduction.get('backendValue')

        images = data.get('images', {}) if data.get('images') else {}
        self.small_icon = BrCosmeticImage(images.get('smallIcon')) if images.get('smallIcon') else None
        self.icon = BrCosmeticImage(images.get('icon')) if images.get('icon') else None
        self.featured = BrCosmeticImage(images.get('featured')) if images.get('featured') else None
        lego_images = images.get('lego', {}) if images.get('lego') else {}
        self.lego_small = BrCosmeticImage(lego_images.get('small')) if lego_images.get('small') else None
        self.lego_large = BrCosmeticImage(lego_images.get('large')) if lego_images.get('large') else None
        self.lego_wide = BrCosmeticImage(lego_images.get('wide')) if lego_images.get('wide') else None
        other_images = images.get('other', {}) if images.get('other') else {}
        self.background = BrCosmeticImage(other_images.get('background')) if other_images.get('background') else None
        self.coverart = BrCosmeticImage(other_images.get('coverart')) if other_images.get('coverart') else None
        self.decal = BrCosmeticImage(other_images.get('decal')) if other_images.get('decal') else None

        self.variants = [BrCosmeticVariant(variant) for variant in data.get('variants')] \
            if data.get('variants') is not None else None
        self.built_in_emote_ids = [be for be in data.get('builtInEmoteIds')] \
            if data.get('builtInEmoteIds') is not None else None
        self.search_tags = [st for st in data.get('searchTags')] \
            if data.get('searchTags') is not None else None

        self.meta_tags = [meta_tag for meta_tag in data.get('metaTags')] \
            if data.get('metaTags') is not None else None

        self.dynamic_pak_id = data.get('dynamicPakId')
        self.item_preview_hero_path = data.get('itemPreviewHeroPath')
        self.display_asset_path = data.get('displayAssetPath')
        self.definition_path = data.get('definitionPath')
>>>>>>> 3838f4b0


class BrCosmeticVariant:
    """Represents a Battle Royale cosmetic variant.

    Attributes
    -----------
    channel: :class:`str`
        The channel of the variant.
    type: Optional[:class:`str`]
        The type of the variant in the chosen language.
    options: List[:class:`BrCosmeticVariantOption`]
        A :class:`list` of :class:`BrCosmeticVariantOption`.
    raw_data: :class:`dict`
        The raw data from request. Can be used for saving and re-creating the class.
    """

    def __init__(self, data: Dict[str, Any]):
        self.channel: str = data['channel']
        self.type: Optional[str] = data['type']
        self.options: List[BrCosmeticVariantOption] = [BrCosmeticVariantOption(op) for op in data['options']]
        self.raw_data: Dict[str, Any] = data


class BrCosmeticVariantOption:
    """Represents a Battle Royale cosmetic variant option.

    Attributes
    -----------
    tag: :class:`str`
        The tag of the option.
    name: :class:`str`
        The name of the option in the chosen language.
    image: :class:`BrCosmeticImage`
        A image of the option. The size is 256x256.
    unlock_requirements: Optional[:class:`str`]
        The unlock requirements of the option in the chosen language.
    raw_data: :class:`dict`
        The raw data from request. Can be used for saving and re-creating the class.
    """

<<<<<<< HEAD
    def __init__(self, data: Dict[str, Any]):
        self.tag: str = data['tag']
        self.name: Optional[str] = data['name']
        self.image: BrCosmeticImage = BrCosmeticImage(data['image'], None)
        self.unlock_requirements: Optional[str] = data.get('unlockRequirements')
        self.raw_data: Dict[str, Any] = data
=======
    def __init__(self, data):
        self.tag = data.get('tag')
        self.name = data.get('name')
        self.image = BrCosmeticImage(data.get('image'))
        self.unlock_requirements = data.get('unlockRequirements')
        self.raw_data = data


class CarCosmetic(BaseCosmetic):
    """Represents a Car Cosmetic.

    Attributes
    -----------
    vehicle_id: :class:`str`
        The id of the vehicle.
    small: :class:`CosmeticImage`
        The small image of the cosmetic.
    large: :class:`CosmeticImage`
        The large image of the cosmetic.
    """

    def __init__(self, data):
        super().__init__(data)
        self.vehicle_id = data.get('vehicleId')

        images = data.get('images', {}) if data.get('images') else {}
        self.small = CosmeticImage(images.get('small')) if images.get('small') else None
        self.large = CosmeticImage(images.get('large')) if images.get('large') else None


class InstrumentCosmetic(BaseCosmetic):
    """Represents an Instrument Cosmetic.

    Attributes
    -----------
    small: :class:`CosmeticImage`
        The small image of the cosmetic.
    large: :class:`CosmeticImage`
        The large image of the cosmetic.
    """

    def __init__(self, data):
        super().__init__(data)
        images = data.get('images', {}) if data.get('images') else {}
        self.small = CosmeticImage(images.get('small')) if images.get('small') else None
        self.large = CosmeticImage(images.get('large')) if images.get('large') else None


class LegoKitCosmetic(BaseCosmetic):

    def __init__(self, data):
        super().__init__(data)
        images = data.get('images', {}) if data.get('images') else {}
        self.small = CosmeticImage(images.get('small')) if images.get('small') else None
        self.large = CosmeticImage(images.get('large')) if images.get('large') else None


class LegoCosmeticVariant:
    """Represents a Lego Cosmetic Variant.

    Attributes
    -----------
    tag: :class:`str`
        The tag of the variant.
    name: :class:`str`
        The name of the variant in the chosen language.
    image: :class:`BrCosmeticImage`
        A image of the variant.
    raw_data: :class:`dict`
        The raw data from request. Can be used for saving and re-creating the class.
    """

    def __init__(self, data):
        self.cosmetic_id = data.get('cosmeticId')
        self.sound_library_tags = data.get('soundLibraryTags')
        images = data.get('images', {}) if data.get('images') else {}
        self.small = CosmeticImage(images.get('small')) if images.get('small') else None
        self.large = CosmeticImage(images.get('large')) if images.get('large') else None
        self.wide = CosmeticImage(images.get('wide')) if images.get('wide') else None
        self.path = data.get('path')


class JamTrack:
    """Represents a Jam Track.

    Attributes
    -----------
    id: :class:`str`
        The id of the jam track.
    dev_name: :class:`str`
        The dev name of the jam track.
    title: :class:`str`
        The title of the jam track.
    artist: :class:`str`
        The artist of the jam track.
    album: :class:`str`
        The album of the jam track.
    release_year: :class:`int`
        The release year of the jam track.
    bpm: :class:`int`
        The bpm of the jam track.
    duration: :class:`int`
        The duration of the jam track.
    difficutly: :class:`int`
        The difficulty of the jam track.
    gameplay_tags: List[:class:`str`]
        A :class:`list` of gameplay tags of the jam track.
    genres: List[:class:`str`]
        A :class:`list` of genres of the jam track.
    album_art_url: :class:`str`
        The album art url of the jam track.
    added: :class:`datetime.datetime`
        The timestamp when the item was added to the Fortnite-API.com database.
    shop_history: List[:class:`datetime.datetime`]
        A :class:`list` of timestamps when the jam track was in the shop.
    appearances: :class:`int`
        The amount of times the jam track was in the shop.
    first_appearance: Optional[:class:`datetime.datetime`]
        The timestamp when the jam track was first in the shop.
    last_appearance: Optional[:class:`datetime.datetime`]
        The timestamp when the jam track was last in the shop.
    unseen_for: Optional[:class:`int`]
        The amount of days the jam track is unseen.
    raw_data: :class:`dict`
        The raw data from request. Can be used for saving and re-creating the class.
    """

    def __init__(self, data):
        self.id = data.get('id')
        self.dev_name = data.get('devName')
        self.title = data.get('title')
        self.artist = data.get('artist')
        self.album = data.get('album')
        self.release_year = data.get('releaseYear')
        self.bpm = data.get('bpm')
        self.duration = data.get('duration')
        self.difficutly = data.get('difficutly')
        self.gameplay_tags = data.get('gameplayTags')
        self.genres = data.get('genres')
        self.album_art_url = data.get('albumArt')
        try:
            self.added = datetime.strptime(data.get('added'), '%Y-%m-%dT%H:%M:%S%z')
        except (ValueError, TypeError):
            self.added = None
        self.shop_history = []
        for date in data.get('shopHistory', []) if data.get('shopHistory') else []:
            try:
                self.shop_history.append(datetime.strptime(date, '%Y-%m-%dT%H:%M:%S%z').replace(tzinfo=None))
            except (ValueError, TypeError):
                pass
        self.appearances = len(self.shop_history)
        self.first_appearance = self.shop_history[0] if self.appearances > 0 else None
        self.last_appearance = self.shop_history[self.appearances - 1] if self.appearances > 0 else None
        self.unseen_for = (datetime.utcnow() - self.last_appearance).days if self.last_appearance else None
        self.raw_data = data


class CosmeticImage:
    """Represents a Battle Royale cosmetic image.

    Attributes
    -----------
    url: :class:`str`
        The hash of the image.
    """

    def __init__(self, url):
        self.url = url

    def url_as(self, size):
        if (size & (size - 1) != 0) or size <= 0:
            raise ValueError('Size must be a positive power of 2')

        url_without_type = self.url.replace('.png', '')
        return url_without_type + '_' + str(size) + '.png'

    def __str__(self):
        return self.url


BrCosmeticImage = CosmeticImage
>>>>>>> 3838f4b0
<|MERGE_RESOLUTION|>--- conflicted
+++ resolved
@@ -1,35 +1,5 @@
-<<<<<<< HEAD
-"""
-MIT License
-
-Copyright (c) 2019-present Luc1412
-
-Permission is hereby granted, free of charge, to any person obtaining a copy
-of this software and associated documentation files (the "Software"), to deal
-in the Software without restriction, including without limitation the rights
-to use, copy, modify, merge, publish, distribute, sublicense, and/or sell
-copies of the Software, and to permit persons to whom the Software is
-furnished to do so, subject to the following conditions:
-
-The above copyright notice and this permission notice shall be included in all
-copies or substantial portions of the Software.
-
-THE SOFTWARE IS PROVIDED "AS IS", WITHOUT WARRANTY OF ANY KIND, EXPRESS OR
-IMPLIED, INCLUDING BUT NOT LIMITED TO THE WARRANTIES OF MERCHANTABILITY,
-FITNESS FOR A PARTICULAR PURPOSE AND NONINFRINGEMENT. IN NO EVENT SHALL THE
-AUTHORS OR COPYRIGHT HOLDERS BE LIABLE FOR ANY CLAIM, DAMAGES OR OTHER
-LIABILITY, WHETHER IN AN ACTION OF CONTRACT, TORT OR OTHERWISE, ARISING FROM,
-OUT OF OR IN CONNECTION WITH THE SOFTWARE OR THE USE OR OTHER DEALINGS IN THE
-SOFTWARE.
-"""
-
-import math
-from datetime import datetime, timezone
-from typing import Optional, List, Dict, Any
-=======
 from datetime import datetime
 from typing import List, Union
->>>>>>> 3838f4b0
 
 from fortnite_api.enums import BrCosmeticType, BrCosmeticRarity
 
@@ -66,10 +36,6 @@
         self.raw_data: Dict[str, Any] = data
 
 
-<<<<<<< HEAD
-class BrCosmetic:
-    """Represents a Battle Royal cosmetic.
-=======
 class NewCosmetics:
 
     def __init__(self, data):
@@ -104,7 +70,6 @@
 
 class BaseCosmetic:
     """Represents a Cosmetic.
->>>>>>> 3838f4b0
 
     Attributes
     -----------
@@ -132,60 +97,6 @@
         The display rarity of the cosmetic.
     backend_rarity: :class:`str`
         The internal rarity of the cosmetic.
-<<<<<<< HEAD
-    series: Optional[:class:`str`]
-        The series of the cosmetic.
-    series_image: Optional[:class:`BrCosmeticImage`]
-        The series image of the cosmetic.
-    backend_series: Optional[:class:`str`]
-        The backend series value of the cosmetic.
-    set: Optional[:class:`str`]
-        The set of the cosmetic in the chosen language.
-    set_text: Optional[:class:`str`]
-        The text of the set of the cosmetic in the chosen language.
-    backend_set: Optional[:class:`str`]
-        The backend set value of the cosmetic.
-    introduction_chapter: Optional[:class:`str`]
-        The introduction chapter of the cosmetic.
-    introduction_season: Optional[:class:`str`]
-        The introduction season of the cosmetic.
-    introduction_text: Optional[:class:`str`]
-        The introduction text of the cosmetic in the chosen language.
-    backend_introduction: Optional[:class:`int`]
-        The backend introduction value of the cosmetic.
-    small_icon : Optional[:class:`BrCosmeticImage`]
-        The small icon of the cosmetic. The maximum size is 128x128.
-    icon: Optional[:class:`BrCosmeticImage`]
-        The icon of the cosmetic. The maximum size is 512x512.
-    featured: Optional[:class:`BrCosmeticImage`]
-        The featured image of the cosmetic. The maximum size is 1024x1024.
-    background: Optional[:class:`BrCosmeticImage`]
-        The background image of the cosmetic. The maximum size is 2048x1024.
-    coverart: Optional[:class:`BrCosmeticImage`]
-        The coverart image of the cosmetic. The maximum size is 512x512.
-    decal: Optional[:class:`BrCosmeticImage`]
-        The decal image of the cosmetic. The maximum size is 128x128.
-    variants: List[:class:`BrCosmeticVariant`]
-        A :class:`list` of :class:`BrCosmeticVariant`.
-    built_in_emote_ids: List[:class:`str`]
-        A :class:`list` of built-in emote ids.
-    search_tags: List[:class:`str`]
-        A :class:`list` of search tags.
-    gameplay_tags: List[:class:`str`]
-        A :class:`list` of gameplay tags.
-    meta_tags: List[:class:`str`]
-        A :class:`list` of meta tags.
-    showcase_video_url: Optional[:class:`str`]
-        The showcase YouTube video url of the cosmetic.
-    dynamic_pak_id: Optional[:class:`str`]
-        The dynamic pak id of the cosmetic.
-    item_preview_hero_path: Optional[:class:`str`]
-        The item preview hero path of the cosmetic.
-    display_asset_path: Optional[:class:`str`]
-        The display asset path of the cosmetic.
-    definition_path: Optional[:class:`str`]
-        The definition path of the cosmetic.
-=======
     name: :class:`str`
         The name of the cosmetic in the chosen language.
     description: :class:`str`
@@ -196,7 +107,6 @@
         The internal series of the cosmetic.
     gameplay_tags: Optional[List[:class:`str`]]
         A :class:`list` of gameplay tags of the cosmetics.
->>>>>>> 3838f4b0
     path: :class:`str`
         The path of the asset.
     added: :class:`datetime.datetime`
@@ -215,23 +125,11 @@
         The raw data from request. Can be used for saving and recreating the class.
     """
 
-<<<<<<< HEAD
-    def __init__(self, data: Dict[str, Any]):
-        self.id: str = data['id']
-        self.name: str = data['name']
-        self.description: str = data['description']
-        self.exclusive_description: Optional[str] = data.get('exclusiveDescription')
-        self.unlock_requirements: Optional[str] = data.get('unlockRequirements')
-        self.custom_exclusive_callout: Optional[str] = data.get('customExclusiveCallout')
-
-=======
     def __init__(self, data):
         self.id = data.get('id')
         self.name = data.get('name')
         self.description = data.get('description')
 
-        cosmetic_type = data.get('type', {}) if data.get('type') else {}
->>>>>>> 3838f4b0
         try:
             self.type: BrCosmeticType = BrCosmeticType(data['type']['value'])
         except ValueError:
@@ -242,98 +140,9 @@
         try:
             self.rarity: BrCosmeticRarity = BrCosmeticRarity(data['rarity']['value'])
         except ValueError:
-<<<<<<< HEAD
             self.rarity: BrCosmeticRarity = BrCosmeticRarity.UNKNOWN
         self.rarity_text: str = data['rarity']['displayValue']
         self.backend_rarity: str = data['rarity']['backendValue']
-
-        series = data['series'] or {}
-        self.series: Optional[str] = series.get('value')
-        self.series_image: Optional[BrCosmeticImage] = \
-            BrCosmeticImage(series['image'], 512) if series.get('image') else None
-        self.backend_series: Optional[str] = series.get('backendValue')
-
-        cosmetic_set = data['set'] or {}
-        self.set: Optional[str] = cosmetic_set.get('value')
-        self.set_text: Optional[str] = cosmetic_set.get('text')
-        self.backend_set: Optional[str] = cosmetic_set.get('backendValue')
-
-        introduction = data['introduction'] or {}
-        self.introduction_chapter: Optional[str] = introduction.get('chapter')
-        self.introduction_season: Optional[str] = introduction.get('season')
-        self.introduction_text: Optional[str] = introduction.get('text')
-        self.backend_introduction: Optional[int] = introduction.get('backendValue')
-
-        images = data['images'] or {}
-        self.small_icon: Optional[BrCosmeticImage] = \
-            BrCosmeticImage(images['smallIcon'], 128) if images.get('smallIcon') else None
-        self.icon: Optional[BrCosmeticImage] = BrCosmeticImage(images['icon'], 512) if images.get('icon') else None
-        self.featured: Optional[BrCosmeticImage] = \
-            BrCosmeticImage(images['featured'], 1024) if images.get('featured') else None
-        other_images = images.get('other') or {}
-        self.background: Optional[BrCosmeticImage] = \
-            BrCosmeticImage(other_images['background'], 2048) if other_images.get('background') else None
-        self.coverart: Optional[BrCosmeticImage] = \
-            BrCosmeticImage(other_images['coverart'], 512) if other_images.get('coverart') else None
-        self.decal: Optional[BrCosmeticImage] = \
-            BrCosmeticImage(other_images['decal'], 128) if other_images.get('decal') else None
-
-        self.variants: List[BrCosmeticVariant] = [BrCosmeticVariant(va) for va in data['variants'] or []]
-        self.built_in_emote_ids: List[str] = [be for be in data.get('builtInEmoteIds') or []]
-        self.search_tags: List[str] = [st for st in data['searchTags'] or []]
-        self.gameplay_tags: List[str] = [gt for gt in data['gameplayTags'] or []]
-        self.meta_tags: List[str] = [mt for mt in data['metaTags'] or []]
-        self.showcase_video_url: Optional[str] = f'https://youtube.com/watch?v={data["showcaseVideo"]}' \
-            if data['showcaseVideo'] else None
-        self.dynamic_pak_id: Optional[str] = data.get('dynamicPakId')
-        self.item_preview_hero_path: Optional[str] = data.get('itemPreviewHeroPath')
-        self.display_asset_path: Optional[str] = data.get('displayAssetPath')
-        self.definition_path: Optional[str] = data.get('definitionPath')
-        self.path: str = data['path']
-        self.added = datetime.strptime(data['added'], '%Y-%m-%dT%H:%M:%S%z')
-
-        self.shop_history: List[datetime] = []
-        for date in data['shopHistory'] or []:
-            self.shop_history.append(datetime.strptime(date, '%Y-%m-%dT%H:%M:%S%z'))
-        self.appearances: int = len(self.shop_history)
-        self.first_appearance: Optional[datetime] = self.shop_history[0] if self.appearances > 0 else None
-        self.last_appearance: Optional[datetime] = self.shop_history[-1] if self.appearances > 0 else None
-        self.unseen_for: Optional[int] = (datetime.now(timezone.utc) - self.last_appearance).days \
-            if self.last_appearance else None
-        self.raw_data: Dict[str, Any] = data
-
-
-class BrCosmeticImage:
-    """Represents a Battle Royale cosmetic image.
-
-    Attributes
-    -----------
-    url: :class:`str`
-        The hash of the image.
-    """
-
-    def __init__(self, url: str, max_size: Optional[int]):
-        self.url: str = url
-        self._max_size: Optional[int] = max_size
-
-    def url_as(self, size: int) -> str:
-        if self._max_size is None:
-            raise ValueError('This image isn\'t resizable.')
-        if size < 0 or type(math.sqrt(size)) is float:
-            raise TypeError('Size must be a power of 2.')
-        if size < 32 or size > self._max_size:
-            raise TypeError(f'Size must be between 32 and {self._max_size}.')
-        if size == self._max_size:
-            return self.url
-        url_without_type = self.url.replace('.png', '')
-        return f'{url_without_type}_{size}.png'
-
-    def __str__(self) -> str:
-        return self.url
-=======
-            self.rarity = BrCosmeticRarity.UNKNOWN
-        self.rarity_text = rarity.get('displayValue')
-        self.backend_rarity = rarity.get('backendValue')
 
         series = data.get('series', {}) if data.get('series') else {}
         self.series = series.get('value')
@@ -403,11 +212,11 @@
         self.set_text = cosmetic_set.get('text')
         self.backend_set = cosmetic_set.get('backendValue')
 
-        introduction = data.get('introduction', {}) if data.get('introduction') else {}
-        self.introduction_chapter = introduction.get('chapter')
-        self.introduction_season = introduction.get('season')
-        self.introduction_text = introduction.get('text')
-        self.backend_introduction = introduction.get('backendValue')
+        introduction = data['introduction'] or {}
+        self.introduction_chapter: Optional[str] = introduction.get('chapter')
+        self.introduction_season: Optional[str] = introduction.get('season')
+        self.introduction_text: Optional[str] = introduction.get('text')
+        self.backend_introduction: Optional[int] = introduction.get('backendValue')
 
         images = data.get('images', {}) if data.get('images') else {}
         self.small_icon = BrCosmeticImage(images.get('smallIcon')) if images.get('smallIcon') else None
@@ -436,7 +245,6 @@
         self.item_preview_hero_path = data.get('itemPreviewHeroPath')
         self.display_asset_path = data.get('displayAssetPath')
         self.definition_path = data.get('definitionPath')
->>>>>>> 3838f4b0
 
 
 class BrCosmeticVariant:
@@ -478,20 +286,12 @@
         The raw data from request. Can be used for saving and re-creating the class.
     """
 
-<<<<<<< HEAD
     def __init__(self, data: Dict[str, Any]):
         self.tag: str = data['tag']
         self.name: Optional[str] = data['name']
         self.image: BrCosmeticImage = BrCosmeticImage(data['image'], None)
         self.unlock_requirements: Optional[str] = data.get('unlockRequirements')
         self.raw_data: Dict[str, Any] = data
-=======
-    def __init__(self, data):
-        self.tag = data.get('tag')
-        self.name = data.get('name')
-        self.image = BrCosmeticImage(data.get('image'))
-        self.unlock_requirements = data.get('unlockRequirements')
-        self.raw_data = data
 
 
 class CarCosmetic(BaseCosmetic):
@@ -666,5 +466,4 @@
         return self.url
 
 
-BrCosmeticImage = CosmeticImage
->>>>>>> 3838f4b0
+BrCosmeticImage = CosmeticImage