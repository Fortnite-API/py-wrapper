--- conflicted
+++ resolved
@@ -87,15 +87,11 @@
     ) -> Coroutine[Any, Any, CosmeticBr]: ...
 
     @overload
-<<<<<<< HEAD
     def fetch_cosmetic_br(self: VariantLego[SyncHTTPClient], *, language: GameLanguage | None = None) -> CosmeticBr: ...
-=======
+
     def fetch_cosmetic_br(
-        self: VariantLego[SyncHTTPClient], *, language: Optional[GameLanguage] = None
-    ) -> CosmeticBr: ...
->>>>>>> b7938abd
-
-    def fetch_cosmetic_br(self, *, language: GameLanguage | None = None) -> Coroutine[Any, Any, CosmeticBr] | CosmeticBr:
+        self, *, language: GameLanguage | None = None
+    ) -> Coroutine[Any, Any, CosmeticBr] | CosmeticBr:
         """|coro|
 
         Fetches the Battle Royale cosmetic that this lego cosmetic variant is based on.
