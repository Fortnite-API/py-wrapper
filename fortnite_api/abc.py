"""
MIT License

Copyright (c) 2019-present Luc1412

Permission is hereby granted, free of charge, to any person obtaining a copy
of this software and associated documentation files (the "Software"), to deal
in the Software without restriction, including without limitation the rights
to use, copy, modify, merge, publish, distribute, sublicense, and/or sell
copies of the Software, and to permit persons to whom the Software is
furnished to do so, subject to the following conditions:

The above copyright notice and this permission notice shall be included in all
copies or substantial portions of the Software.

THE SOFTWARE IS PROVIDED "AS IS", WITHOUT WARRANTY OF ANY KIND, EXPRESS OR
IMPLIED, INCLUDING BUT NOT LIMITED TO THE WARRANTIES OF MERCHANTABILITY,
FITNESS FOR A PARTICULAR PURPOSE AND NONINFRINGEMENT. IN NO EVENT SHALL THE
AUTHORS OR COPYRIGHT HOLDERS BE LIABLE FOR ANY CLAIM, DAMAGES OR OTHER
LIABILITY, WHETHER IN AN ACTION OF CONTRACT, TORT OR OTHERWISE, ARISING FROM,
OUT OF OR IN CONNECTION WITH THE SOFTWARE OR THE USE OR OTHER DEALINGS IN THE
SOFTWARE.
"""

from __future__ import annotations

import copy
<<<<<<< HEAD
from typing import TYPE_CHECKING, Any, Generic, TypeVar, Union, overload
=======
from typing import TYPE_CHECKING, Generic, TypeVar

from typing_extensions import Self
>>>>>>> 19958b31

from .http import HTTPClient, HTTPClientT, SyncHTTPClient

DictT = TypeVar('DictT', bound='Mapping[Any, Any]')

if TYPE_CHECKING:
    from collections.abc import Mapping

    from .client import Client, SyncClient

__all__: tuple[str, ...] = ('IdComparable', 'Hashable', 'ReconstructAble')


class IdComparable:
    """
    .. attributetable:: fortnite_api.IdComparable

    Represents an object that can be compared to another object by id.

    .. container:: operations

        .. describe:: x == y

            Determine if two objects are equal.

        .. describe:: x != y

            Determine if two objects are not equal.
    """

    id: str

    def __eq__(self, __o: object) -> bool:
        if not isinstance(__o, self.__class__):
            return False

        return self.id == __o.id

    def __ne__(self, __o: object) -> bool:
        return not self.__eq__(__o)


class Hashable(IdComparable):
    """
    .. attributetable:: fortnite_api.Hashable

    Represents a hashable object.

    This inherits :class:`fortnite_api.IdComparable` and adds a hash function.

    .. container:: operations

        .. describe:: hash(x)

            Return the hash of the object.
    """

    id: str

    def __hash__(self) -> int:
        return hash(self.id)


class ReconstructAble(Generic[DictT, HTTPClientT]):
    """
    Denotes a class that can be reconstructed from a raw data dictionary, such as
    one returned from any API endpoint.
    """

    # Denotes an internal method that is used to store the instance raw api data,
    # and is used to serve this data back to the user when the to_dict method is called.
    __raw_data: DictT

    # The internal http client that is used to make requests.
    _http: HTTPClientT

    # Denotes that any subclass should have both the data and http params passed to its init.
    # The library has been built with this in mind, and
    # by default any class that inherits from this protocol will have this __init__ method.
    def __init__(self, *, data: DictT, http: HTTPClientT) -> None:
        self.__raw_data: DictT = data
        self._http: HTTPClientT = http

    # The from_dict method is a class method that allows the user to create an instance
    # of this class from the underlying raw dictionary type returned from the API. This
    # method is overloaded to allow for both the async and sync clients to be passed, whilst
    # still keeping the correct HTTPClient type.

    @overload
    @classmethod
    def from_dict(
        cls: type[ReconstructAble[Any, SyncHTTPClient]], data: DictT, *, client: SyncClient
    ) -> ReconstructAble[DictT, SyncHTTPClient]: ...

    @overload
    @classmethod
    def from_dict(
        cls: type[ReconstructAble[Any, HTTPClient]], data: DictT, *, client: Client
    ) -> ReconstructAble[DictT, HTTPClient]: ...

    @classmethod
<<<<<<< HEAD
    def from_dict(cls, data: DictT, *, client: Union[Client, SyncClient]) -> Any:
=======
    def from_dict(cls: type[Self], data: DictT, *, client: Client | SyncClient) -> Self:
>>>>>>> 19958b31
        """Reconstructs this class from a raw dictionary object. This is useful for when you
        store the raw data and want to reconstruct the object later on.

        Parameters
        ----------
        data: Dict[Any, Any]
            The raw data to reconstruct the object from.
        client: Union[:class:`fortnite_api.Client`, :class:`fortnite_api.SyncClient`]
            The currently used client to reconstruct the object with. Can either be a sync or async client.
        """
        # Even if we did an instance check here, Pyright cannot understand the narrowing of "http"
        # from the "client" parameter. We must ignore this error.
        http: HTTPClientT = client.http  # type: ignore
        return cls(data=data, http=http)

    def to_dict(self) -> DictT:
        """Turns this object into a raw dictionary object. This is useful for when you
        want to store the raw data and reconstruct the object later on.

        Returns
        -------
        Dict[Any, Any]
            The raw data of this object. Note that this is a deep copy of the raw data,
            and not a reference to the underlying raw data this object was constructed with.
        """
        # NOTE: copy.deepcopy is used to prevent the user from modifying the raw data
        # and causing unexpected behavior. The module itself is being used because
        # we want to allow Mapping[K, V] types to be used as the raw data (for typed dicts)
        return copy.deepcopy(self.__raw_data)<|MERGE_RESOLUTION|>--- conflicted
+++ resolved
@@ -25,13 +25,7 @@
 from __future__ import annotations
 
 import copy
-<<<<<<< HEAD
 from typing import TYPE_CHECKING, Any, Generic, TypeVar, Union, overload
-=======
-from typing import TYPE_CHECKING, Generic, TypeVar
-
-from typing_extensions import Self
->>>>>>> 19958b31
 
 from .http import HTTPClient, HTTPClientT, SyncHTTPClient
 
@@ -133,11 +127,7 @@
     ) -> ReconstructAble[DictT, HTTPClient]: ...
 
     @classmethod
-<<<<<<< HEAD
-    def from_dict(cls, data: DictT, *, client: Union[Client, SyncClient]) -> Any:
-=======
-    def from_dict(cls: type[Self], data: DictT, *, client: Client | SyncClient) -> Self:
->>>>>>> 19958b31
+    def from_dict(cls, data: DictT, *, client: Client | SyncClient) -> Any:
         """Reconstructs this class from a raw dictionary object. This is useful for when you
         store the raw data and want to reconstruct the object later on.
 
