--- conflicted
+++ resolved
@@ -32,11 +32,7 @@
 
 import aiohttp
 import requests
-<<<<<<< HEAD
-from typing_extensions import Concatenate, ParamSpec
-=======
-from typing_extensions import Concatenate, Coroutine, ParamSpec, Self
->>>>>>> 0011dc70
+from typing_extensions import Concatenate, ParamSpec, Self
 
 from .aes import Aes
 from .all import CosmeticsAll
