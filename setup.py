--- conflicted
+++ resolved
@@ -47,35 +47,21 @@
     description='A python wrapper for Fortnite-API.com',
     long_description=readme,
     long_description_content_type="text/markdown",
-<<<<<<< HEAD
     install_requires=install_requires,
     extras_require=extras_require,
     python_requires='>=3.8.0',
-    download_url='https://github.com/Fortnite-API/py-wrapper/archive/refs/tags/v2.5.1.tar.gz',
-=======
-    install_requires=['requests>=2.22.0', 'aiohttp>3.8.6,<4'],
-    python_requires='>=3.6.15',
     download_url=f'https://github.com/Fortnite-API/py-wrapper/archive/refs/tags/v{version}.tar.gz',
->>>>>>> 1032a396
     keywords=['fortnite', 'fortnite-api.com', 'shop', 'cosmetics', 'fortnite api', 'fortnite shop'],
     classifiers=[
         'License :: OSI Approved :: MIT License',
         'Intended Audience :: Developers',
         'Natural Language :: English',
         'Operating System :: OS Independent',
-<<<<<<< HEAD
-=======
-        'Programming Language :: Python :: 3.6',
-        'Programming Language :: Python :: 3.7',
->>>>>>> 1032a396
         'Programming Language :: Python :: 3.8',
         'Programming Language :: Python :: 3.9',
         'Programming Language :: Python :: 3.10',
         'Programming Language :: Python :: 3.11',
-<<<<<<< HEAD
         'Programming Language :: Python :: 3.12',
-=======
->>>>>>> 1032a396
         'Topic :: Internet',
         'Topic :: Software Development :: Libraries',
         'Topic :: Software Development :: Libraries :: Python Modules',
